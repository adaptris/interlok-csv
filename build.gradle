import org.apache.tools.ant.taskdefs.condition.Os
import org.apache.tools.ant.filters.*

plugins {
  id 'com.github.spotbugs' version '5.0.14' apply false
  id "io.freefair.lombok" version "6.5.1" apply false
  id 'org.owasp.dependencycheck' version '8.2.1' apply false
  id "org.gradle.test-retry" version "1.5.3" apply false
}

ext {
  interlokCoreVersion = project.findProperty('interlokCoreVersion') ?: '4.9-SNAPSHOT'
  releaseVersion = project.findProperty('releaseVersion') ?: '4.9-SNAPSHOT'
  nexusBaseUrl = project.findProperty('nexusBaseUrl') ?: 'https://nexus.adaptris.net/nexus'
  mavenPublishUrl = project.findProperty('mavenPublishUrl') ?: nexusBaseUrl + '/content/repositories/snapshots'
  javadocsBaseUrl = nexusBaseUrl + "/content/sites/javadocs/com/adaptris"
  repoUsername = project.findProperty('repoUsername') ?: 'unknown'
  repoPassword = project.findProperty('repoPassword') ?: 'unknown'
  defaultNexusRepo = project.findProperty('defaultNexusRepo') ?: 'unknown'
  interlokJavadocs= project.findProperty('interlokJavadocs') ?: javadocsBaseUrl + "/interlok-core/" + interlokCoreVersion
  interlokCommonJavadocs= project.findProperty('interlokCommonJavadocs') ?: javadocsBaseUrl + "/interlok-common/" + interlokCoreVersion
  interlokJsonJavadocs=project.findProperty('interlokJsonJavadocs') ?: javadocsBaseUrl + "/interlok-json/" + interlokCoreVersion
  interlokStaxJavadocs=project.findProperty('interlokStaxJavadocs') ?: javadocsBaseUrl + "/interlok-stax/" + interlokCoreVersion

  offlineJavadocPackageDir = new File(project.buildDir, "offline-javadoc-packages")

  organizationName = "Adaptris Ltd"
  organizationUrl = "http://interlok.adaptris.net"
<<<<<<< HEAD
  slf4jVersion = '2.0.7'
  mockitoVersion = '4.9.0'
  junitJupiterVersion = '5.9.2'
=======
  slf4jVersion = '2.0.3'
  mockitoVersion = '5.2.0'
  junitJupiterVersion = '5.9.3'
>>>>>>> 8af65d76

}

ext.buildDetails = [
  hostname: { ->
    if (Os.isFamily(Os.FAMILY_WINDOWS)) {
      return System.getenv("COMPUTERNAME")
    }
    return System.getenv("HOSTNAME")
  },

  gitBranchNameOrTimestamp: { branchName ->
    if (branchName.equals("HEAD") || branchName.equals("develop") || branchName.startsWith("release")) {
      return new Date().format('HH:mm:ss z');
    }
    return branchName;
  },

  buildInfo: { ->
   new ByteArrayOutputStream().withStream { os ->
      exec {
        executable = "git"
        args = ["rev-parse", "--abbrev-ref", "HEAD"]
        standardOutput = os
      }
      def branchName = os.toString().replaceAll("\r", "").replaceAll("\n", "").trim();
      return buildDetails.gitBranchNameOrTimestamp(branchName);
    }
  },

  // If graphviz is installed via scoop, plantuml doesn't find it because it's not
  // in its expected "location(s)" it searches for c:\*\graphviz**\dot.exe
  // so windows we'd expect to have the GRAPHVIZ_DOT env defined
  // On Linux we should be able to find it via the path.
  hasGraphViz: { ->
    def app = "dot"
    if (Os.isFamily(Os.FAMILY_WINDOWS)) {
      app = app + ".exe"
    }
    return System.getenv("GRAPHVIZ_DOT") !=null ||  System.getenv("PATH").split(File.pathSeparator).any{
      java.nio.file.Paths.get("${it}").resolve(app).toFile().exists()
    }
  },

  propertyTemplate: { dir, filename ->
    def file = new File(dir, filename + "." + buildDetails.hostname())
    if (file.exists()) {
      return file.getName()
    }
    return filename
  },

  is_ci_pipeline: { ->
    return System.getenv().containsKey("CI");
  }

]

// Disable gradle module generation since we probably don't want
// xxx.module files in your repository.
allprojects {
  tasks.withType(Jar) {
    metaInf {
      from ("$rootDir") {
        include 'LICENSE*'
        include 'NOTICE*'
      }
    }
  }
  tasks.withType(GenerateModuleMetadata) {
    enabled = false
  }
}

task clean(type: Delete) {
  delete project.buildDir
}


subprojects {
  // Apply the java plugin to add support for Java
  apply plugin: 'java-library'
  apply plugin: 'maven-publish'
  apply plugin: "jacoco"
  apply plugin: "io.freefair.lombok"
  apply plugin: 'com.github.spotbugs'
  apply plugin: 'org.owasp.dependencycheck'
  apply plugin: 'org.gradle.test-retry'

  sourceCompatibility = JavaVersion.VERSION_11
  targetCompatibility = JavaVersion.VERSION_11
  group   = 'com.adaptris'
  version = releaseVersion
  def versionDir = "$buildDir/version"
  lombok.disableConfig = true

  repositories {
    mavenCentral() {
      content {
        excludeGroupByRegex "com\\.adaptris.*"
      }
    }
    if (defaultNexusRepo != "unknown") {
      maven {
        url "$defaultNexusRepo"
        allowInsecureProtocol true
      }
    }
    maven { url "$nexusBaseUrl/content/groups/public" }
    maven { url "$nexusBaseUrl/content/groups/interlok" }
  }

  configurations {
    javadoc {}
    umlDoclet {}
    offlineJavadocPackages {}
    all*.exclude group: 'c3p0'
    all*.exclude group: 'commons-logging'
    all*.exclude group: 'javamail'
    all*.exclude group: 'javax.mail', module: 'mail'
    all*.exclude group: 'org.glassfish.hk2.external'
    all*.exclude group: 'xalan', module: 'xalan'
    all*.exclude group: 'net.sf.saxon', module: 'saxon'
    all*.exclude group: 'org.codehaus.woodstox'
    all*.exclude group: 'org.eclipse.jetty.orbit', module: 'javax.mail.glassfish'
    // INTERLOK-3197 exclude old javax.mail
    all*.exclude group: 'com.sun.mail', module: 'javax.mail'
    all*.exclude group: 'javax.validation', module: 'validation-api'
    all*.exclude group: 'javax.activation', module: 'activation'
    all*.exclude group: 'javax.activation', module: 'javax.activation-api'

    // INTERLOK-3740 switch from jcraft to com.github.mwiede jsch fork.
    all*.exclude group: 'com.jcraft', module: 'jsch'
  }

  configurations.all {
    resolutionStrategy.cacheChangingModulesFor 0, "seconds"
  }

  dependencies {
    api ("com.adaptris:interlok-core:$interlokCoreVersion") { changing= true}
    api ("com.adaptris:interlok-core-apt:$interlokCoreVersion") { changing= true}
    implementation ("org.slf4j:slf4j-api:$slf4jVersion")
    implementation ("org.slf4j:jcl-over-slf4j:$slf4jVersion")

    annotationProcessor ("com.adaptris:interlok-core-apt:$interlokCoreVersion") { changing= true}
    testImplementation ('junit:junit:4.13.2')
    testImplementation ("com.adaptris:interlok-stubs:$interlokCoreVersion") { changing= true }
    testImplementation ("org.mockito:mockito-core:$mockitoVersion")
    testImplementation ("org.mockito:mockito-inline:$mockitoVersion")
    testImplementation ("org.junit.jupiter:junit-jupiter-api:$junitJupiterVersion")
    testImplementation ("org.junit.jupiter:junit-jupiter:$junitJupiterVersion")
    testImplementation ("org.awaitility:awaitility:4.2.0")

    testRuntimeOnly ("org.slf4j:slf4j-simple:$slf4jVersion")
    testRuntimeOnly("org.junit.vintage:junit-vintage-engine:$junitJupiterVersion") {
      because 'allows JUnit 3 and JUnit 4 tests to run'
    }
    testRuntimeOnly("org.junit.jupiter:junit-jupiter-engine:$junitJupiterVersion")
    testRuntimeOnly("org.junit.platform:junit-platform-launcher:1.9.2") {
      because 'allows tests to run from IDEs that bundle older version of launcher'
    }

    javadoc("com.adaptris:interlok-core-apt:$interlokCoreVersion") { changing= true}

    offlineJavadocPackages ("com.adaptris:interlok-core:$interlokCoreVersion:javadoc@jar") { changing= true}
    offlineJavadocPackages ("com.adaptris:interlok-common:$interlokCoreVersion:javadoc@jar") { changing= true}
    offlineJavadocPackages ("com.adaptris:interlok-stax:$interlokCoreVersion:javadoc@jar") { changing= true}
    offlineJavadocPackages ("com.adaptris:interlok-json:$interlokCoreVersion:javadoc@jar") { changing= true}

    umlDoclet("nl.talsmasoftware:umldoclet:2.0.14")

  }

  javadoc {
    onlyIf {
      !buildDetails.hasGraphViz()
    }
    configure(options) {
      options.linksOffline(interlokJavadocs, offlineJavadocPackageDir.getCanonicalPath() + "/interlok-core-$interlokCoreVersion-javadoc.jar")
      options.linksOffline(interlokCommonJavadocs, offlineJavadocPackageDir.getCanonicalPath() + "/interlok-common-$interlokCoreVersion-javadoc.jar")
      options.linksOffline(interlokStaxJavadocs, offlineJavadocPackageDir.getCanonicalPath() + "/interlok-stax-$interlokCoreVersion-javadoc.jar")
      options.linksOffline(interlokJsonJavadocs, offlineJavadocPackageDir.getCanonicalPath() + "/interlok-json-$interlokCoreVersion-javadoc.jar")
      taglets = ["com.adaptris.taglet.ConfigTaglet", "com.adaptris.taglet.LicenseTaglet"]
      options.tags('apiNote:a:API Note:', 'implSpec:a:Implementation Requirements:','implNote:a:Implementation Note:')
      options.addStringOption "tagletpath", configurations.javadoc.asPath
      options.addBooleanOption "-no-module-directories", true
      options.addStringOption('Xdoclint:none', '-quiet')
    }
  }

  task umlJavadoc(type: Javadoc) {
    group 'Documentation'
    description 'Build javadocs using plantuml + graphviz + umldoclet, if dot is available'

    onlyIf {
      buildDetails.hasGraphViz()
    }
    source = sourceSets.main.extensions.delombokTask
    classpath = project.sourceSets.main.compileClasspath
    configure(options) {
      options.linksOffline(interlokJavadocs, offlineJavadocPackageDir.getCanonicalPath() + "/interlok-core-$interlokCoreVersion-javadoc.jar")
      options.linksOffline(interlokCommonJavadocs, offlineJavadocPackageDir.getCanonicalPath() + "/interlok-common-$interlokCoreVersion-javadoc.jar")
      options.linksOffline(interlokStaxJavadocs, offlineJavadocPackageDir.getCanonicalPath() + "/interlok-stax-$interlokCoreVersion-javadoc.jar")
      options.linksOffline(interlokJsonJavadocs, offlineJavadocPackageDir.getCanonicalPath() + "/interlok-json-$interlokCoreVersion-javadoc.jar")
      taglets = ["com.adaptris.taglet.ConfigTaglet", "com.adaptris.taglet.LicenseTaglet"]
      options.tags('apiNote:a:API Note:', 'implSpec:a:Implementation Requirements:','implNote:a:Implementation Note:')
      options.addStringOption "tagletpath", configurations.javadoc.asPath
      options.addStringOption "Xdoclint:none", "-quiet"
      options.addBooleanOption "-no-module-directories", true
      options.docletpath = configurations.umlDoclet.files.asType(List)
      options.doclet = "nl.talsmasoftware.umldoclet.UMLDoclet"
      // Create class & package use pages
      options.addStringOption "use"
      options.addStringOption "umlImageFormat", "SVG"
      options.addStringOption "umlExcludedTypeReferences", "java.lang.Exception,java.lang.Object,java.lang.Enum,java.lang.annotation.Annotation"
      options.addStringOption "umlJavaBeanPropertiesAsFields"
      options.addBooleanOption "failOnCyclicPackageDependencies", false
    }
  }

  jacocoTestReport {
    reports {
      xml.required= true
      html.required= true
    }
  }

  sourceSets {
    main {
      output.dir(versionDir, builtBy: 'generateVersion')
    }
  }

  // Generate the META-INF/adaptris-version file
  task generateVersion {
    doLast {
      def versionFile = new File(new File(versionDir, 'META-INF'), 'adaptris-version')
      versionFile.getParentFile().mkdirs()
      ant.propertyfile(file: versionFile) {
        entry(key: 'component.name', value: componentName)
        entry(key: 'component.description', value: componentDesc)
        entry(key: 'groupId', value: project.group)
        entry(key: 'artifactId', value: project.name)
        entry(key: 'build.version', value: releaseVersion)
        entry(key: 'build.date', value: new Date().format('yyyy-MM-dd'))
        entry(key: 'build.info', value: buildDetails.buildInfo())
      }
    }
  }

  task offlinePackageList(type: Copy) {
    description 'Build an offline package-list for javadocs'
    group 'Documentation'

    project.configurations.offlineJavadocPackages.collect { dependency ->
      from(zipTree(dependency)) {
        into dependency.name
      }
    }
    include "package-list"
    include "element-list"
    into offlineJavadocPackageDir
  }

  ext.testResourcesDir = { ->
    return "${project.projectDir}/src/test/resources".replaceAll("\\\\", "/")
  }

  task generateUnitTestProperties {
    doLast {
      def testResourcesDir = testResourcesDir()
      ant.property(file: project.projectDir.getCanonicalPath() + "/" + "build.properties")
      ant.property(file: testResourcesDir + "/" + buildDetails.propertyTemplate(testResourcesDir, "unit-tests.properties.template"))
      ant.echoproperties(destfile:  testResourcesDir + '/unit-tests.properties.resolved', prefix: "junit.")
      ant.replace(file:  testResourcesDir + '/unit-tests.properties.resolved', token:"junit.", value: "")
    }
  }

  task copyUnitTestProperties() {
    dependsOn(generateUnitTestProperties)
    doLast {
      def testResourcesDir = testResourcesDir()
      delete file( testResourcesDir + '/unit-tests.properties')
      ant.copy(file: testResourcesDir + "/unit-tests.properties.resolved",
              tofile: testResourcesDir + '/unit-tests.properties') {
        filterset {
          filter(token: "JAVA_HOME", value: System.getProperty("java.home").replaceAll("\\\\", "/"))
          filter(token: "BASE_DIR", value: project.projectDir.getCanonicalPath().replaceAll("\\\\", "/"))
          filter(token: "BUILD_DIR", value: project.buildDir.getCanonicalPath().replaceAll("\\\\", "/"))
        }
      }
    }
  }


  spotbugsMain {
    effort = "max"
    reportLevel = "high"
    reports {
      xml {
        required.set(false)
      }
      html {
        required.set(true)
        stylesheet = 'default.xsl'
      }
    }
  }

  // disable spotbugsTests which checks our test code..
  spotbugsTest.enabled = false

  dependencyCheck  {
    suppressionFiles= [ "https://raw.githubusercontent.com/adaptris/interlok/develop/gradle/owasp-exclude.xml", "$rootDir/gradle/owasp-exclude.xml" ]
    scanConfigurations = [ "api", "compileClasspath", "runtimeClasspath" ]
    formats = [ "HTML", "JUNIT" ]
    junitFailOnCVSS = 7.0
    failBuildOnCVSS = 7.0
    analyzers {
      assemblyEnabled=false
      knownExploitedURL=project.findProperty('dependencyCheckKnownExploitedURL')
    }
  }

  task lgtmCompile(type: JavaCompile, dependsOn: delombok) {
    group 'Build'
    description 'Compile for lgtm'

    source = sourceSets.main.extensions.delombokTask
    destinationDirectory= sourceSets.main.java.classesDirectory
    classpath = project.sourceSets.main.compileClasspath
  }

  test {
    if (buildDetails.is_ci_pipeline()) {
      retry {
        maxRetries = 3
        maxFailures = 20
      }
    }
    useJUnitPlatform()
  }

  javadoc.dependsOn offlinePackageList,umlJavadoc
  check.dependsOn jacocoTestReport
}<|MERGE_RESOLUTION|>--- conflicted
+++ resolved
@@ -26,16 +26,9 @@
 
   organizationName = "Adaptris Ltd"
   organizationUrl = "http://interlok.adaptris.net"
-<<<<<<< HEAD
   slf4jVersion = '2.0.7'
-  mockitoVersion = '4.9.0'
-  junitJupiterVersion = '5.9.2'
-=======
-  slf4jVersion = '2.0.3'
   mockitoVersion = '5.2.0'
   junitJupiterVersion = '5.9.3'
->>>>>>> 8af65d76
-
 }
 
 ext.buildDetails = [
