import org.apache.tools.ant.taskdefs.condition.Os
import org.apache.tools.ant.filters.*

plugins {
<<<<<<< HEAD
  id 'com.github.spotbugs' version '4.7.9' apply false
  id "io.freefair.lombok" version "6.2.0" apply false
  id 'org.owasp.dependencycheck' version '6.5.0.1' apply false
  id "org.gradle.test-retry" version "1.3.1" apply false
=======
  id 'java-library'
  id 'maven-publish'
  id  "jacoco"
  id 'com.github.spotbugs' version '4.7.9'
  id "io.freefair.lombok" version "6.3.0"
  id 'org.owasp.dependencycheck' version '6.5.0.1'
>>>>>>> c15d5d6c
}

ext {
  interlokCoreVersion = project.findProperty('interlokCoreVersion') ?: '4.4-SNAPSHOT'
  releaseVersion = project.findProperty('releaseVersion') ?: '4.4-SNAPSHOT'
  nexusBaseUrl = project.findProperty('nexusBaseUrl') ?: 'https://nexus.adaptris.net/nexus'
  mavenPublishUrl = project.findProperty('mavenPublishUrl') ?: nexusBaseUrl + '/content/repositories/snapshots'
  javadocsBaseUrl = nexusBaseUrl + "/content/sites/javadocs/com/adaptris"
  repoUsername = project.findProperty('repoUsername') ?: 'unknown'
  repoPassword = project.findProperty('repoPassword') ?: 'unknown'
  defaultNexusRepo = project.findProperty('defaultNexusRepo') ?: 'unknown'
  interlokJavadocs= project.findProperty('interlokJavadocs') ?: javadocsBaseUrl + "/interlok-core/" + interlokCoreVersion
  interlokCommonJavadocs= project.findProperty('interlokCommonJavadocs') ?: javadocsBaseUrl + "/interlok-common/" + interlokCoreVersion
  offlineJavadocPackageDir = new File(project.buildDir, "offline-javadoc-packages")

  organizationName = "Adaptris Ltd"
  organizationUrl = "http://interlok.adaptris.net"
  slf4jVersion = '1.7.32'
  mockitoVersion = '4.1.0'
  junitJupiterVersion = '5.8.1'

}

ext.buildDetails = [
  hostname: { ->
    if (Os.isFamily(Os.FAMILY_WINDOWS)) {
      return System.getenv("COMPUTERNAME")
    }
    return System.getenv("HOSTNAME")
  },

  gitBranchNameOrTimestamp: { branchName ->
    if (branchName.equals("HEAD") || branchName.equals("develop") || branchName.startsWith("release")) {
      return new Date().format('HH:mm:ss z');
    }
    return branchName;
  },

  buildInfo: { ->
   new ByteArrayOutputStream().withStream { os ->
      exec {
        executable = "git"
        args = ["rev-parse", "--abbrev-ref", "HEAD"]
        standardOutput = os
      }
      def branchName = os.toString().replaceAll("\r", "").replaceAll("\n", "").trim();
      return buildDetails.gitBranchNameOrTimestamp(branchName);
    }
  },

  // If graphviz is installed via scoop, plantuml doesn't find it because it's not
  // in its expected "location(s)" it searches for c:\*\graphviz**\dot.exe
  // so windows we'd expect to have the GRAPHVIZ_DOT env defined
  // On Linux we should be able to find it via the path.
  hasGraphViz: { ->
    def app = "dot"
    if (Os.isFamily(Os.FAMILY_WINDOWS)) {
      app = app + ".exe"
    }
    return System.getenv("GRAPHVIZ_DOT") !=null ||  System.getenv("PATH").split(File.pathSeparator).any{
      java.nio.file.Paths.get("${it}").resolve(app).toFile().exists()
    }
  },

  propertyTemplate: { dir, filename ->
    def file = new File(dir, filename + "." + buildDetails.hostname())
    if (file.exists()) {
      return file.getName()
    }
    return filename
  },

  is_ci_pipeline: { ->
    return System.getenv().containsKey("CI");
  }

]

// Disable gradle module generation since we probably don't want
// xxx.module files in your repository.
allprojects {
  tasks.withType(Jar) {
    metaInf {
      from ("$rootDir") {
        include 'LICENSE*'
        include 'NOTICE*'
      }
    }
  }
  tasks.withType(GenerateModuleMetadata) {
    enabled = false
  }
}

task clean(type: Delete) {
  delete project.buildDir
}


subprojects {
  // Apply the java plugin to add support for Java
  apply plugin: 'java-library'
  apply plugin: 'maven-publish'
  apply plugin: "jacoco"
  apply plugin: "io.freefair.lombok"
  apply plugin: 'com.github.spotbugs'
  apply plugin: 'org.owasp.dependencycheck'
  apply plugin: 'org.gradle.test-retry'

  sourceCompatibility = JavaVersion.VERSION_11
  targetCompatibility = JavaVersion.VERSION_11
  group   = 'com.adaptris'
  version = releaseVersion
  def versionDir = "$buildDir/version"
  lombok.disableConfig = true

  repositories {
    mavenCentral() {
      content {
        excludeGroupByRegex "com\\.adaptris.*"
      }
    }
    if (defaultNexusRepo != "unknown") {
      maven {
        url "$defaultNexusRepo"
        allowInsecureProtocol true
      }
    }
    maven { url "$nexusBaseUrl/content/groups/public" }
    maven { url "$nexusBaseUrl/content/groups/interlok" }
  }

  configurations {
    javadoc {}
    umlDoclet {}
    offlineJavadocPackages {}
    all*.exclude group: 'c3p0'
    all*.exclude group: 'commons-logging'
    all*.exclude group: 'javamail'
    all*.exclude group: 'javax.mail', module: 'mail'
    all*.exclude group: 'org.glassfish.hk2.external'
    all*.exclude group: 'xalan', module: 'xalan'
    all*.exclude group: 'net.sf.saxon', module: 'saxon'
    all*.exclude group: 'org.codehaus.woodstox'
    all*.exclude group: 'org.eclipse.jetty.orbit', module: 'javax.mail.glassfish'
    // INTERLOK-3197 exclude old javax.mail
    all*.exclude group: 'com.sun.mail', module: 'javax.mail'
    all*.exclude group: 'javax.validation', module: 'validation-api'
    all*.exclude group: 'javax.activation', module: 'activation'
    all*.exclude group: 'javax.activation', module: 'javax.activation-api'

    // INTERLOK-3740 switch from jcraft to com.github.mwiede jsch fork.
    all*.exclude group: 'com.jcraft', module: 'jsch'
  }

  configurations.all {
    resolutionStrategy.cacheChangingModulesFor 0, "seconds"
  }

  dependencies {
    api ("com.adaptris:interlok-core:$interlokCoreVersion") { changing= true}
    api ("com.adaptris:interlok-core-apt:$interlokCoreVersion") { changing= true}
    implementation ("org.slf4j:slf4j-api:$slf4jVersion")
    implementation ("org.slf4j:jcl-over-slf4j:$slf4jVersion")

    annotationProcessor ("com.adaptris:interlok-core-apt:$interlokCoreVersion") { changing= true}
    testImplementation ('junit:junit:4.13.2')
    testImplementation ("com.adaptris:interlok-stubs:$interlokCoreVersion") { changing= true }
    testImplementation ("org.mockito:mockito-core:$mockitoVersion")
    testImplementation ("org.mockito:mockito-inline:$mockitoVersion")
    testImplementation ("org.junit.jupiter:junit-jupiter-api:$junitJupiterVersion")
    testImplementation ("org.junit.jupiter:junit-jupiter:$junitJupiterVersion")
    testImplementation ("org.awaitility:awaitility:4.1.1")

    testRuntimeOnly ("org.slf4j:slf4j-simple:$slf4jVersion")
    testRuntimeOnly("org.junit.vintage:junit-vintage-engine:$junitJupiterVersion") {
      because 'allows JUnit 3 and JUnit 4 tests to run'
    }
    testRuntimeOnly("org.junit.jupiter:junit-jupiter-engine:$junitJupiterVersion")
    testRuntimeOnly("org.junit.platform:junit-platform-launcher:1.8.1") {
      because 'allows tests to run from IDEs that bundle older version of launcher'
    }

    javadoc("com.adaptris:interlok-core-apt:$interlokCoreVersion") { changing= true}

    offlineJavadocPackages ("com.adaptris:interlok-core:$interlokCoreVersion:javadoc@jar") { changing= true}
    offlineJavadocPackages ("com.adaptris:interlok-common:$interlokCoreVersion:javadoc@jar") { changing= true}

    umlDoclet("nl.talsmasoftware:umldoclet:2.0.14")

  }

  javadoc {
    onlyIf {
      !buildDetails.hasGraphViz()
    }
    configure(options) {
      options.linksOffline(interlokJavadocs, offlineJavadocPackageDir.getCanonicalPath() + "/interlok-core-$interlokCoreVersion-javadoc.jar")
      options.linksOffline(interlokCommonJavadocs, offlineJavadocPackageDir.getCanonicalPath() + "/interlok-common-$interlokCoreVersion-javadoc.jar")
      taglets = ["com.adaptris.taglet.ConfigTaglet", "com.adaptris.taglet.LicenseTaglet"]
      options.tags('apiNote:a:API Note:', 'implSpec:a:Implementation Requirements:','implNote:a:Implementation Note:')
      options.addStringOption "tagletpath", configurations.javadoc.asPath
      options.addBooleanOption "-no-module-directories", true
      options.addStringOption('Xdoclint:none', '-quiet')
    }
  }

  task umlJavadoc(type: Javadoc) {
    group 'Documentation'
    description 'Build javadocs using plantuml + graphviz + umldoclet, if dot is available'

    onlyIf {
      buildDetails.hasGraphViz()
    }
    source = sourceSets.main.extensions.delombokTask
    classpath = project.sourceSets.main.compileClasspath
    configure(options) {
      options.linksOffline(interlokJavadocs, offlineJavadocPackageDir.getCanonicalPath() + "/interlok-core-$interlokCoreVersion-javadoc.jar")
      options.linksOffline(interlokCommonJavadocs, offlineJavadocPackageDir.getCanonicalPath() + "/interlok-common-$interlokCoreVersion-javadoc.jar")
      taglets = ["com.adaptris.taglet.ConfigTaglet", "com.adaptris.taglet.LicenseTaglet"]
      options.tags('apiNote:a:API Note:', 'implSpec:a:Implementation Requirements:','implNote:a:Implementation Note:')
      options.addStringOption "tagletpath", configurations.javadoc.asPath
      options.addStringOption "Xdoclint:none", "-quiet"
      options.addBooleanOption "-no-module-directories", true
      options.docletpath = configurations.umlDoclet.files.asType(List)
      options.doclet = "nl.talsmasoftware.umldoclet.UMLDoclet"
      // Create class & package use pages
      options.addStringOption "use"
      options.addStringOption "umlImageFormat", "SVG"
      options.addStringOption "umlExcludedTypeReferences", "java.lang.Exception,java.lang.Object,java.lang.Enum,java.lang.annotation.Annotation"
      options.addStringOption "umlJavaBeanPropertiesAsFields"
      options.addBooleanOption "failOnCyclicPackageDependencies", false
    }
  }

  jacocoTestReport {
    reports {
      xml.required= true
      html.required= true
    }
  }

  sourceSets {
    main {
      output.dir(versionDir, builtBy: 'generateVersion')
    }
  }

  // Generate the META-INF/adaptris-version file
  task generateVersion {
    doLast {
      def versionFile = new File(new File(versionDir, 'META-INF'), 'adaptris-version')
      versionFile.getParentFile().mkdirs()
      ant.propertyfile(file: versionFile) {
        entry(key: 'component.name', value: componentName)
        entry(key: 'component.description', value: componentDesc)
        entry(key: 'groupId', value: project.group)
        entry(key: 'artifactId', value: project.name)
        entry(key: 'build.version', value: releaseVersion)
        entry(key: 'build.date', value: new Date().format('yyyy-MM-dd'))
        entry(key: 'build.info', value: buildDetails.buildInfo())
      }
    }
  }

  task offlinePackageList(type: Copy) {
    description 'Build an offline package-list for javadocs'
    group 'Documentation'

    project.configurations.offlineJavadocPackages.collect { dependency ->
      from(zipTree(dependency)) {
        into dependency.name
      }
    }
    include "package-list"
    include "element-list"
    into offlineJavadocPackageDir
  }

  ext.testResourcesDir = { ->
    return "${project.projectDir}/src/test/resources".replaceAll("\\\\", "/")
  }

  task generateUnitTestProperties {
    doLast {
      def testResourcesDir = testResourcesDir()
      ant.property(file: project.projectDir.getCanonicalPath() + "/" + "build.properties")
      ant.property(file: testResourcesDir + "/" + buildDetails.propertyTemplate(testResourcesDir, "unit-tests.properties.template"))
      ant.echoproperties(destfile:  testResourcesDir + '/unit-tests.properties.resolved', prefix: "junit.")
      ant.replace(file:  testResourcesDir + '/unit-tests.properties.resolved', token:"junit.", value: "")
    }
  }

  task copyUnitTestProperties() {
    dependsOn(generateUnitTestProperties)
    doLast {
      def testResourcesDir = testResourcesDir()
      delete file( testResourcesDir + '/unit-tests.properties')
      ant.copy(file: testResourcesDir + "/unit-tests.properties.resolved",
              tofile: testResourcesDir + '/unit-tests.properties') {
        filterset {
          filter(token: "JAVA_HOME", value: System.getProperty("java.home").replaceAll("\\\\", "/"))
          filter(token: "BASE_DIR", value: project.projectDir.getCanonicalPath().replaceAll("\\\\", "/"))
          filter(token: "BUILD_DIR", value: project.buildDir.getCanonicalPath().replaceAll("\\\\", "/"))
        }
      }
    }
  }


  spotbugsMain {
    effort = "max"
    reportLevel = "high"
    reports {
      xml {
        enabled = false
      }
      html {
        enabled = true
      }
    }
  }

  // disable spotbugsTests which checks our test code..
  spotbugsTest.enabled = false

  dependencyCheck  {
    suppressionFiles= [ "https://raw.githubusercontent.com/adaptris/interlok/develop/gradle/owasp-exclude.xml" ]
    scanConfigurations = [ "api", "compileClasspath", "runtimeClasspath" ]
    formats = [ "HTML", "JUNIT" ]
    junitFailOnCVSS = 7.0
    failBuildOnCVSS = 7.0
    analyzers {
      assemblyEnabled=false
    }
  }

  task lgtmCompile(type: JavaCompile, dependsOn: delombok) {
    group 'Build'
    description 'Compile for lgtm'

    source = sourceSets.main.extensions.delombokTask
    destinationDirectory= sourceSets.main.java.classesDirectory
    classpath = project.sourceSets.main.compileClasspath
  }

  test {
    if (buildDetails.is_ci_pipeline()) {
      retry {
        maxRetries = 3
        maxFailures = 20
      }
    }
    useJUnitPlatform()
  }

  javadoc.dependsOn offlinePackageList,umlJavadoc
  check.dependsOn jacocoTestReport
}<|MERGE_RESOLUTION|>--- conflicted
+++ resolved
@@ -2,19 +2,10 @@
 import org.apache.tools.ant.filters.*
 
 plugins {
-<<<<<<< HEAD
-  id 'com.github.spotbugs' version '4.7.9' apply false
-  id "io.freefair.lombok" version "6.2.0" apply false
+  id 'com.github.spotbugs' version '5.0.1' apply false
+  id "io.freefair.lombok" version "6.3.0" apply false
   id 'org.owasp.dependencycheck' version '6.5.0.1' apply false
   id "org.gradle.test-retry" version "1.3.1" apply false
-=======
-  id 'java-library'
-  id 'maven-publish'
-  id  "jacoco"
-  id 'com.github.spotbugs' version '4.7.9'
-  id "io.freefair.lombok" version "6.3.0"
-  id 'org.owasp.dependencycheck' version '6.5.0.1'
->>>>>>> c15d5d6c
 }
 
 ext {
