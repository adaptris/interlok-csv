--- conflicted
+++ resolved
@@ -24,14 +24,8 @@
   organizationName = "Adaptris Ltd"
   organizationUrl = "http://interlok.adaptris.net"
   slf4jVersion = '1.7.32'
-<<<<<<< HEAD
-  mockitoVersion = '4.0.0'
+  mockitoVersion = '4.1.0'
   junitJupiterVersion = '5.8.1'
-=======
-  junitJupiterVersion = '5.4.0'
-  mockitoVersion = '4.1.0'
-}
->>>>>>> d6a45a1a
 
 }
 
